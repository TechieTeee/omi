import uuid
from datetime import datetime, timezone
from typing import List, Optional

from fastapi import APIRouter, Depends, HTTPException

import database.chat as chat_db
from database.apps import get_app_by_id_db
from database.plugins import record_plugin_usage
from models.app import App
from models.chat import Message, SendMessageRequest, MessageSender
from models.plugin import UsageHistoryType, Plugin
from models.memory import Memory
from utils.llm import initial_chat_message
from utils.other import endpoints as auth
from utils.retrieval.graph import execute_graph_chat

router = APIRouter()


def filter_messages(messages, plugin_id):
    print('filter_messages', len(messages), plugin_id)
    collected = []
    for message in messages:
        if message.sender == MessageSender.ai and message.plugin_id != plugin_id:
            break
        collected.append(message)
    print('filter_messages output:', len(collected))
    return collected


@router.post('/v1/messages', tags=['chat'], response_model=Message)
def send_message(
        data: SendMessageRequest, plugin_id: Optional[str] = None, uid: str = Depends(auth.get_current_user_uid)
):
    print('send_message', data.text, plugin_id, uid)
    message = Message(
        id=str(uuid.uuid4()), text=data.text, created_at=datetime.now(timezone.utc), sender='human', type='text'
    )
    chat_db.add_message(uid, message.dict())

    plugin = get_app_by_id_db(plugin_id, uid)
    plugin = App(**plugin) if plugin else None
    
    plugin_id = plugin.id if plugin else None

    messages = list(reversed([Message(**msg) for msg in chat_db.get_messages(uid, limit=10)]))
    response, memories = execute_graph_chat(uid, messages)  # plugin
    memories_id = []
    # check if the items in the memories list are dict
    if memories:
        converted_memories = []
        for m in memories[:5]:
            if isinstance(m, dict):
                converted_memories.append(Memory(**m))
            else:
                converted_memories.append(m)
        memories_id = [m.id for m in converted_memories]
    ai_message = Message(
        id=str(uuid.uuid4()),
        text=response,
        created_at=datetime.now(timezone.utc),
        sender='ai',
        plugin_id=plugin_id,
        type='text',
        memories_id=memories_id,
    )
    chat_db.add_message(uid, ai_message.dict())
    ai_message.memories = memories if len(memories) < 5 else memories[:5]
    if plugin_id:
        record_plugin_usage(uid, plugin_id, UsageHistoryType.chat_message_sent, message_id=ai_message.id)

    return ai_message


@router.delete('/v1/messages', tags=['chat'], response_model=Message)
def clear_chat_messages(uid: str = Depends(auth.get_current_user_uid)):
    err = chat_db.clear_chat(uid)
    if err:
        raise HTTPException(status_code=500, detail='Failed to clear chat')
    return initial_message_util(uid)


def initial_message_util(uid: str, plugin_id: Optional[str] = None):
<<<<<<< HEAD
    plugin = get_plugin_by_id_db(plugin_id, uid)
    plugin = Plugin(**plugin) if plugin else None
    text = initial_chat_message(uid, plugin)
=======
    plugin = get_app_by_id_db(plugin_id, uid)
    if not plugin:
        text = initial_chat_message(uid)
    else:
        plugin = App(**plugin)
        text = initial_chat_message(uid, plugin)
>>>>>>> a40171ba

    ai_message = Message(
        id=str(uuid.uuid4()),
        text=text,
        created_at=datetime.now(timezone.utc),
        sender='ai',
        plugin_id=plugin_id,
        from_external_integration=False,
        type='text',
        memories_id=[],
    )
    chat_db.add_message(uid, ai_message.dict())
    return ai_message


@router.post('/v1/initial-message', tags=['chat'], response_model=Message)
def send_message(plugin_id: Optional[str], uid: str = Depends(auth.get_current_user_uid)):
    return initial_message_util(uid, plugin_id)


@router.get('/v1/messages', response_model=List[Message], tags=['chat'])
def get_messages(uid: str = Depends(auth.get_current_user_uid)):
    messages = chat_db.get_messages(uid, limit=100, include_memories=True)  # for now retrieving first 100 messages
    if not messages:
        return [initial_message_util(uid)]
    return messages<|MERGE_RESOLUTION|>--- conflicted
+++ resolved
@@ -82,18 +82,9 @@
 
 
 def initial_message_util(uid: str, plugin_id: Optional[str] = None):
-<<<<<<< HEAD
-    plugin = get_plugin_by_id_db(plugin_id, uid)
-    plugin = Plugin(**plugin) if plugin else None
+    plugin = get_app_by_id_db(plugin_id, uid)
+    plugin = App(**plugin) if plugin else None
     text = initial_chat_message(uid, plugin)
-=======
-    plugin = get_app_by_id_db(plugin_id, uid)
-    if not plugin:
-        text = initial_chat_message(uid)
-    else:
-        plugin = App(**plugin)
-        text = initial_chat_message(uid, plugin)
->>>>>>> a40171ba
 
     ai_message = Message(
         id=str(uuid.uuid4()),
