--- conflicted
+++ resolved
@@ -33,23 +33,20 @@
   );
   if (result == null || result.memory == null) return null;
 
-<<<<<<< HEAD
   // EVENTS
   webhookOnMemoryCreatedCall(memory).then((s) {
     if (s.isNotEmpty) {
-      NotificationService.instance
-          .createNotification(title: 'Developer: On Memory Created', body: s, notificationId: 11);
+      NotificationService.instance.createNotification(
+          title: 'Developer: On Memory Created', body: s, notificationId: 11);
     }
-=======
-  webhookOnMemoryCreatedCall(result.memory).then((s) {
-    if (s.isNotEmpty) createNotification(title: 'Developer: On Memory Created', body: s, notificationId: 11);
->>>>>>> 062374fd
   });
 
   for (var message in result.messages) {
     String pluginId = message.pluginId ?? '';
-    NotificationService.instance
-        .createNotification(title: '$pluginId says', body: message.text, notificationId: pluginId.hashCode);
+    NotificationService.instance.createNotification(
+        title: '$pluginId says',
+        body: message.text,
+        notificationId: pluginId.hashCode);
     if (sendMessageToChat != null) sendMessageToChat(message);
   }
   return result.memory;
