--- conflicted
+++ resolved
@@ -415,7 +415,6 @@
                     );
                   }
                 }),
-<<<<<<< HEAD
                 Consumer2<PluginProvider, HomeProvider>(
                   builder: (context, provider, home, child) {
                     if (home.selectedIndex != 1) {
@@ -438,30 +437,6 @@
                             }
                             print('Selected: $s prefs: ${SharedPreferencesUtil().selectedChatPluginId}');
                             if (s == null || s == SharedPreferencesUtil().selectedChatPluginId) return;
-=======
-                Consumer2<PluginProvider, HomeProvider>(builder: (context, provider, home, child) {
-                  if (home.selectedIndex != 1) {
-                    return const SizedBox(
-                      width: 16,
-                    );
-                  }
-                  return Padding(
-                    padding: const EdgeInsets.only(left: 0),
-                    child: Container(
-                      padding: const EdgeInsets.symmetric(horizontal: 16),
-                      child: DropdownButton<String>(
-                        menuMaxHeight: 350,
-                        value: SharedPreferencesUtil().selectedChatPluginId,
-                        onChanged: (s) async {
-                          if ((s == 'no_selected' && provider.plugins.where((p) => p.enabled).isEmpty) ||
-                              s == 'enable') {
-                            await routeToPage(context, const PluginsPage(filterChatOnly: true));
-                            return;
-                          }
-                          print('Selected: $s prefs: ${SharedPreferencesUtil().selectedChatPluginId}');
-                          if (s == null || s == SharedPreferencesUtil().selectedChatPluginId) return;
->>>>>>> 6facb497
-
                             SharedPreferencesUtil().selectedChatPluginId = s;
                             var plugin = provider.plugins.firstWhereOrNull((p) => p.id == s);
                             chatPageKey.currentState?.sendInitialPluginMessage(plugin);
