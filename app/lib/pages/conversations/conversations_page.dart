--- conflicted
+++ resolved
@@ -51,11 +51,8 @@
             const SliverToBoxAdapter(child: SpeechProfileCardWidget()),
             const SliverToBoxAdapter(child: UpdateFirmwareCardWidget()),
             const SliverToBoxAdapter(child: ConversationCaptureWidget()),
-<<<<<<< HEAD
+            const SliverToBoxAdapter(child: LocalSyncWidget()),
             const SliverToBoxAdapter(child: SearchWidget()),
-=======
-            const SliverToBoxAdapter(child: LocalSyncWidget()),
->>>>>>> 478cba32
             getProcessingConversationsWidget(convoProvider.processingConversations),
             if (convoProvider.groupedConversations.isEmpty && !convoProvider.isLoadingConversations)
               const SliverToBoxAdapter(
