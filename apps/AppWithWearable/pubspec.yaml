name: friend_private
description: A new Flutter project.

# The following line prevents the package from being accidentally published to
# pub.dev using `pub publish`. This is preferred for private packages.
publish_to: 'none' # Remove this line if you wish to publish to pub.dev

# The following defines the version and build number for your application.
# A version number is three numbers separated by dots, like 1.2.43
# followed by an optional build number separated by a +.
# Both the version and the builder number may be overridden in flutter
# build by specifying --build-name and --build-number, respectively.
# In Android, build-name is used as versionName while build-number used as versionCode.
# Read more about Android versioning at https://developer.android.com/studio/publish/versioning
# In iOS, build-name is used as CFBundleShortVersionString while build-number used as CFBundleVersion.
# Read more about iOS versioning at
# https://developer.apple.com/library/archive/documentation/General/Reference/InfoPlistKeyReference/Articles/CoreFoundationKeys.html
version: 1.0.13+39

environment:
  sdk: ">=3.0.0 <4.0.0"

dependencies:
  flutter:
    sdk: flutter

  flutter_localizations:
    sdk: flutter
  auto_size_text: 3.0.0
  collection: 1.18.0
  equatable: 2.0.5
  flutter_blue_plus: ^1.32.7
  font_awesome_flutter: 10.6.0
  from_css_color: 2.0.0
  http: ^1.2.1
  intl: ^0.19.0
  mime_type: 1.0.0
  page_transition: 2.1.0
  permission_handler: ^11.3.1
  share_plus: ^9.0.0
  shared_preferences: ^2.2.3
  smooth_page_indicator: 1.1.0
  url_launcher: ^6.3.0
  url_launcher_platform_interface: 2.3.2
  wav: ^1.3.0
  lottie: ^3.1.2
  flutter_tilt: any
  path: ^1.9.0
  uuid: ^4.4.0
  tuple: ^2.0.2
  googleapis_auth: ^1.6.0
  envied: ^0.5.4+1
  awesome_notifications_core: ^0.9.3
  awesome_notifications: any
  mime: ^1.0.5
  instabug_flutter: ^13.0.0
  instabug_http_client: ^2.4.0
  #  flutter_foreground_task: ^6.2.0
  mixpanel_flutter: ^2.2.0
  flutter_silero_vad:
    git:
      url: https://github.com/char5742/flutter_silero_vad.git
#  fonnx:
#    git:
#      url: https://github.com/Telosnex/fonnx.git
#      ref: main
  expandable_text: ^2.3.0
  flutter_native_splash: ^2.4.0
  flutter_svg: ^2.0.10+1
  gradient_borders: ^1.0.1
  package_info_plus: ^8.0.0

  path_provider: any
  ml_linalg: any
  objectbox: ^4.0.1
  objectbox_flutter_libs: any
  flutter_foreground_task: ^6.5.0
  deepgram_speech_to_text: ^2.1.1
  upgrader: ^10.3.0
  workmanager:
    git:
      url: https://github.com/fluttercommunity/flutter_workmanager.git
      ref: b783000
  crypto: ^3.0.3
  encrypt: ^5.0.3
  flutter_markdown: ^0.7.2+1
  file_picker: ^8.0.5
  record: ^5.1.2
  flutter_sound: ^9.6.0
  audio_session: ^0.1.19
  onesignal_flutter: ^5.1.2
<<<<<<< HEAD
  flutter_background_service: ^5.0.6
=======
  opus_flutter: ^3.0.2
  opus_dart: ^3.0.1
  growthbook_sdk_flutter: ^3.9.2
  flutter_rating_bar: ^4.0.1
  device_calendar: ^4.3.2
  flutter_timezone: ^2.0.0
>>>>>>> 14050cc6

dependency_overrides:
  http: ^1.2.1
  uuid: ^4.4.0

dev_dependencies:
  flutter_launcher_icons: 0.13.1
  flutter_lints: ^4.0.0
  image: ^4.2.0
  integration_test:
    sdk: flutter
  lints: ^4.0.0
  flutter_test:
    sdk: flutter
  envied_generator: ^0.5.4+1
  build_runner: ^2.4.11
  objectbox_generator: any
  flutter_flavorizr: ^2.2.3

flutter_launcher_icons:
  android: true
  ios: true
  remove_alpha_ios: true
  web:
    generate: true
  image_path: 'assets/images/app_launcher_icon.png'


# For information on the generic Dart part of this file, see the
# following page: https://dart.dev/tools/pub/pubspec

# The following section is specific to Flutter.
flutter:

  # The following line ensures that the Material Icons font is
  # included with your application, so that you can use the icons in
  # the material Icons class.
  uses-material-design: true

  # To add assets to your application, add an assets section, like this:
  assets:
    - assets/images/blob.png
    - assets/images/stars.png
    - assets/images/herologo.png
    - assets/images/backbutton.svg
    - assets/fonts/
    - assets/images/
    - assets/videos/
    - assets/audios/
    - assets/lottie_animations/
    - assets/rive_animations/
    - assets/pdfs/
    - assets/silero_vad.onnx
  fonts:
    - family: 'SF Pro Display'
      fonts:
        - asset: assets/fonts/SFPRODISPLAYTHINITALIC.OTF
          weight: 100
          style: italic
        - asset: assets/fonts/SFPRODISPLAYLIGHTITALIC.OTF
          weight: 300
          style: italic
        - asset: assets/fonts/SFPRODISPLAYREGULAR.OTF
        - asset: assets/fonts/SFPRODISPLAYHEAVYITALIC.OTF
          style: italic
        - asset: assets/fonts/SFPRODISPLAYMEDIUM.OTF
          weight: 500
        - asset: assets/fonts/SFPRODISPLAYSEMIBOLDITALIC.OTF
          weight: 600
          style: italic
        - asset: assets/fonts/SFPRODISPLAYBOLD.OTF
          weight: 700
        - asset: assets/fonts/SFPRODISPLAYBLACKITALIC.OTF
          weight: 900
          style: italic

  
  # An image asset can refer to one or more resolution-specific "variants", see
  # https://flutter.dev/assets-and-images/#resolution-aware.

  # For details regarding adding assets from package dependencies, see
  # https://flutter.dev/assets-and-images/#from-packages

  # To add custom fonts to your application, add a fonts section here,
  # in this "flutter" section. Each entry in this list should have a
  # "family" key with the font family name, and a "fonts" key with a
  # list giving the asset and other descriptors for the font. For
  # example:
  # fonts:
  #   - family: Schyler
  #     fonts:
  #       - asset: fonts/Schyler-Regular.ttf
  #       - asset: fonts/Schyler-Italic.ttf
  #         style: italic
  #   - family: Trajan Pro
  #     fonts:
  #       - asset: fonts/TrajanPro.ttf
  #       - asset: fonts/TrajanPro_Bold.ttf
  #         weight: 700
  #
  # For details regarding fonts from package dependencies,
  # see https://flutter.dev/custom-fonts/#from-packages
<|MERGE_RESOLUTION|>--- conflicted
+++ resolved
@@ -89,16 +89,14 @@
   flutter_sound: ^9.6.0
   audio_session: ^0.1.19
   onesignal_flutter: ^5.1.2
-<<<<<<< HEAD
   flutter_background_service: ^5.0.6
-=======
   opus_flutter: ^3.0.2
   opus_dart: ^3.0.1
   growthbook_sdk_flutter: ^3.9.2
   flutter_rating_bar: ^4.0.1
   device_calendar: ^4.3.2
   flutter_timezone: ^2.0.0
->>>>>>> 14050cc6
+
 
 dependency_overrides:
   http: ^1.2.1
